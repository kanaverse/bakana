--- conflicted
+++ resolved
@@ -155,12 +155,10 @@
                 output.annotations = null;
             }
 
-<<<<<<< HEAD
+            rutils.reorganizeGenes(output);
+
             // Stop-gap solution to remove non-gene entries.
             rutils.subsetToGenes(output);
-=======
-            rutils.reorganizeGenes(output);
->>>>>>> 43b5b577
 
         } catch (e) {
             utils.freeCache(output.matrix);
